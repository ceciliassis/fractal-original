#!/usr/bin/env bash

if [ -z $FRACTAL_HOME ]; then
	echo "FRACTAL_HOME is unset"
	exit 1
else
	echo "FRACTAL_HOME is set to $FRACTAL_HOME"
fi

if [ -z $SPARK_HOME ]; then
	echo "SPARK_HOME is unset"
	exit 1
else
	echo "SPARK_HOME is set to $SPARK_HOME"
fi

argname="alg"
if [ -z ${!argname+x} ]; then
	echo "$argname is unset"
	exit 1
else
	echo "$argname is set to '${!argname}'"
fi

case "$alg" in
	fsm)
	required="inputgraph steps fsmsupp"
	;;
	motifs)
	required="inputgraph steps"
	;;
	cliques)
	required="inputgraph steps"
	;;
	cliquesopt)
	required="inputgraph steps"
	;;
	gquerying)
	required="inputgraph steps query"
	;;
	gqueryingnaive)
	required="inputgraph steps query"
	;;
	kws)
	required="inputgraph steps query"
	;;
	*)
	echo "Invalid algorithm: ${alg}"
	exit 1
	;;
esac

for argname in $required; do
	if [ -z ${!argname+x} ]; then
		echo "$argname is unset"
		exit 1
	else
		echo "$argname is set to '${!argname}'"
	fi
done

master_memory=${master_memory:-2g}
num_workers=${num_workers:-1}
worker_cores=${worker_cores:-1}
spark_master=${spark_master:-local[${worker_cores}]}
worker_memory=${worker_memory:-2g}
inputformat=${inputformat:-al}
comm=${comm:-scratch}
total_cores=$((num_workers * worker_cores))
deploy_mode=${deploy_mode:-client}
log_level=${log_level:-info}

<<<<<<< HEAD
cmd="$SPARK_HOME/bin/spark-submit --master $spark_master \\
        --deploy-mode $deploy_mode \\
=======
cmd="$SPARK_HOME/bin/spark-submit --master $spark_master --deploy-mode $deploy_mode \\
>>>>>>> 53fda60d
	--driver-memory $master_memory \\
	--num-executors $num_workers \\
	--executor-cores $worker_cores \\
	--executor-memory $worker_memory \\
        --class br.ufmg.cs.systems.fractal.FractalSparkRunner \\
	--jars $FRACTAL_HOME/fractal-core/build/libs/fractal-core-SPARK-2.2.0.jar \\
	$FRACTAL_HOME/fractal-apps/build/libs/fractal-apps-SPARK-2.2.0.jar \\
	$inputformat $inputgraph $alg $comm $total_cores $steps $log_level $fsmsupp $keywords $mindensity $query $configs"

echo $cmd
bash -c "$cmd"<|MERGE_RESOLUTION|>--- conflicted
+++ resolved
@@ -70,17 +70,13 @@
 deploy_mode=${deploy_mode:-client}
 log_level=${log_level:-info}
 
-<<<<<<< HEAD
 cmd="$SPARK_HOME/bin/spark-submit --master $spark_master \\
-        --deploy-mode $deploy_mode \\
-=======
-cmd="$SPARK_HOME/bin/spark-submit --master $spark_master --deploy-mode $deploy_mode \\
->>>>>>> 53fda60d
+  --deploy-mode $deploy_mode \\
 	--driver-memory $master_memory \\
 	--num-executors $num_workers \\
 	--executor-cores $worker_cores \\
 	--executor-memory $worker_memory \\
-        --class br.ufmg.cs.systems.fractal.FractalSparkRunner \\
+  --class br.ufmg.cs.systems.fractal.FractalSparkRunner \\
 	--jars $FRACTAL_HOME/fractal-core/build/libs/fractal-core-SPARK-2.2.0.jar \\
 	$FRACTAL_HOME/fractal-apps/build/libs/fractal-apps-SPARK-2.2.0.jar \\
 	$inputformat $inputgraph $alg $comm $total_cores $steps $log_level $fsmsupp $keywords $mindensity $query $configs"
